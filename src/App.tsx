import { useEffect, useRef, useState } from 'react';
import './App.css';
import { invoke } from '@tauri-apps/api/core';
import { listen, UnlistenFn } from '@tauri-apps/api/event';
import { LogIn } from './views/LogIn';
import { List } from './views/List';
import { Menu } from './components/Menu';
import { Separator } from '@/components/ui/separator';
import { check } from '@tauri-apps/plugin-updater';
import { ask, message } from '@tauri-apps/plugin-dialog';
import { relaunch } from '@tauri-apps/plugin-process';
<<<<<<< HEAD
import { ThemedSimpleBar } from './components/ThemedSimpleBar/ThemedSimpleBar';
=======
import { cleanChangelog } from './lib/utils';
>>>>>>> 7c498e20

export const checkForUpdate = async (onUserClick: false) => {
  const update = await check();
  if (update) {
    const yes = await ask(
      `Update to ${update.version} is available! \n\n\ Release notes: ${cleanChangelog(update.body)}`,
      {
        title: 'Update available',
        kind: 'info',
        okLabel: 'Update',
        cancelLabel: 'Cancel',
      },
    );
    if (yes) {
      await update.downloadAndInstall();
      await relaunch();
    }
  } else if (onUserClick) {
    await message('You are on the latest version', {
      title: 'No Update Available',
      kind: 'info',
      okLabel: 'OK',
    });
  }
};

export const App = () => {
  const [layout, setLayout] = useState<string>('list');
  const [loading, setLoading] = useState<boolean>(true);
  const hasCheckedUpdate = useRef(false); // Guard strictMode
  const version = useRef<string | undefined>(undefined);
  const appWindow = useRef<any>(null);

  useEffect(() => {
    import('@tauri-apps/api/window').then(({ Window }) => {
      appWindow.current = Window;
    });

    if (import.meta.env.DEV) {
      import('@tauri-apps/api/app').then(({ getVersion }) => {
        getVersion().then((v) => (version.current = v));
      });
    }
  }, []);

  useEffect(() => {
    invoke('on_startup').then((val) => {
      if (val === 'log_in') {
        setLayout('login');
        appWindow.current?.show();
      } else {
        invoke('fetch_streamers');
      }
    });
    let unlistenLoggedIn: UnlistenFn;

    listen('logged_in', (_event) => {
      setLayout('list');
      setTimeout(() => {
        appWindow.current?.hide();
      }, 1000);
    }).then((fn) => {
      unlistenLoggedIn = fn;
    });

    if (!hasCheckedUpdate.current) {
      hasCheckedUpdate.current = true;
      setTimeout(() => {
        checkForUpdate(false).catch((e) => console.error('Update check error: ', e));
      }, 600);
    }
    return () => {
      unlistenLoggedIn && unlistenLoggedIn();
    };
  }, []);

  return (
<<<<<<< HEAD
    <ThemedSimpleBar className="h-full w-full" autoHide={true}>
      <div className="h-[100%] w-full dark:bg-[#26262c] bg-[#efeff1] flex flex-col">
        <div className="flex flex-row items-center">
          {version.current && import.meta.env.DEV && (
            <p className="ml-2 dark:text-[#515156] text-[#D7D7D8]">{version.current}</p>
          )}
          <Menu />
        </div>
        <Separator className="mt-1 mb-2" />
        {layout === 'login' ? <LogIn /> : layout === 'list' && <List setLoading={setLoading} loading={loading} />}
      </div>
    </ThemedSimpleBar>
=======
    <div className="h-[100%] w-full dark:bg-[#26262c] bg-[#efeff1] flex flex-col">
      <div className="flex flex-row items-center">
        {version.current && import.meta.env.DEV && (
          <p className="ml-2 dark:text-[#515156] text-[#D7D7D8]">{version.current}</p>
        )}
        <Menu />
      </div>
      <Separator className="mt-1 mb-2" />
      {layout === 'login' ? <LogIn /> : layout === 'list' && <List setLoading={setLoading} loading={loading} />}
    </div>
>>>>>>> 7c498e20
  );
};<|MERGE_RESOLUTION|>--- conflicted
+++ resolved
@@ -9,11 +9,8 @@
 import { check } from '@tauri-apps/plugin-updater';
 import { ask, message } from '@tauri-apps/plugin-dialog';
 import { relaunch } from '@tauri-apps/plugin-process';
-<<<<<<< HEAD
 import { ThemedSimpleBar } from './components/ThemedSimpleBar/ThemedSimpleBar';
-=======
 import { cleanChangelog } from './lib/utils';
->>>>>>> 7c498e20
 
 export const checkForUpdate = async (onUserClick: false) => {
   const update = await check();
@@ -91,7 +88,6 @@
   }, []);
 
   return (
-<<<<<<< HEAD
     <ThemedSimpleBar className="h-full w-full" autoHide={true}>
       <div className="h-[100%] w-full dark:bg-[#26262c] bg-[#efeff1] flex flex-col">
         <div className="flex flex-row items-center">
@@ -104,17 +100,5 @@
         {layout === 'login' ? <LogIn /> : layout === 'list' && <List setLoading={setLoading} loading={loading} />}
       </div>
     </ThemedSimpleBar>
-=======
-    <div className="h-[100%] w-full dark:bg-[#26262c] bg-[#efeff1] flex flex-col">
-      <div className="flex flex-row items-center">
-        {version.current && import.meta.env.DEV && (
-          <p className="ml-2 dark:text-[#515156] text-[#D7D7D8]">{version.current}</p>
-        )}
-        <Menu />
-      </div>
-      <Separator className="mt-1 mb-2" />
-      {layout === 'login' ? <LogIn /> : layout === 'list' && <List setLoading={setLoading} loading={loading} />}
-    </div>
->>>>>>> 7c498e20
   );
 };